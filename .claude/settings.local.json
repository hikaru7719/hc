{
  "permissions": {
    "allow": [
      "Bash(find:*)",
      "Bash(ls:*)",
      "Bash(git add:*)",
      "Bash(git commit:*)",
      "Bash(mkdir:*)",
      "Bash(go mod init:*)",
      "Bash(make:*)",
      "mcp__playwright__browser_navigate",
      "mcp__playwright__browser_install",
      "mcp__playwright__browser_take_screenshot",
      "mcp__playwright__browser_console_messages",
      "mcp__playwright__browser_network_requests",
      "mcp__playwright__browser_evaluate",
      "Bash(npm run build:*)",
      "Bash(./build/hc serve)",
      "mcp__playwright__browser_close",
      "Bash(pkill:*)",
      "mcp__playwright__browser_type",
      "mcp__playwright__browser_snapshot",
      "mcp__playwright__browser_click",
      "mcp__playwright__browser_select_option",
      "mcp__playwright__browser_wait_for",
      "mcp__playwright__browser_press_key",
      "Bash(rm:*)",
      "Bash(git rm:*)",
<<<<<<< HEAD
      "Bash(go get:*)",
      "Bash(go fmt:*)"
=======
      "Bash(yarn lint)",
      "Bash(yarn biome lint:*)"
>>>>>>> 7dc3d021
    ],
    "deny": []
  },
  "enableAllProjectMcpServers": true,
  "enabledMcpjsonServers": [
    "playwright"
  ],
  "hooks": {
    "PostToolUse": [
      {
        "matcher": "Stop",
        "hooks": [
          {
            "type": "command",
            "command": "make build"
          }
        ]
      }
    ]
  }
}<|MERGE_RESOLUTION|>--- conflicted
+++ resolved
@@ -26,13 +26,10 @@
       "mcp__playwright__browser_press_key",
       "Bash(rm:*)",
       "Bash(git rm:*)",
-<<<<<<< HEAD
       "Bash(go get:*)",
       "Bash(go fmt:*)"
-=======
       "Bash(yarn lint)",
       "Bash(yarn biome lint:*)"
->>>>>>> 7dc3d021
     ],
     "deny": []
   },
